--- conflicted
+++ resolved
@@ -174,8 +174,6 @@
 	}
 }
 
-<<<<<<< HEAD
-=======
 func TestMempoolUpdateAddsTxsToCache(t *testing.T) {
 	app := kvstore.NewKVStoreApplication()
 	cc := proxy.NewLocalClientCreator(app)
@@ -188,7 +186,6 @@
 	}
 }
 
->>>>>>> ec9bff52
 func TestTxsAvailable(t *testing.T) {
 	app := kvstore.NewKVStoreApplication()
 	cc := proxy.NewLocalClientCreator(app)
