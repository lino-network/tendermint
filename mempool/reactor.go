--- conflicted
+++ resolved
@@ -170,7 +170,10 @@
 			time.Sleep(peerCatchupSleepIntervalMS * time.Millisecond)
 			continue
 		}
-<<<<<<< HEAD
+    if peerState.GetHeight() < memTx.Height()-1 { // Allow for a lag of 1 block
+			time.Sleep(peerCatchupSleepIntervalMS * time.Millisecond)
+			continue
+		}
 		// ensure peer hasn't already sent us this tx
 		skip := false
 		for i := 0; i < len(memTx.senders); i++ {
@@ -183,13 +186,6 @@
 		if skip {
 			continue
 		}
-=======
-		if peerState.GetHeight() < memTx.Height()-1 { // Allow for a lag of 1 block
-			time.Sleep(peerCatchupSleepIntervalMS * time.Millisecond)
-			continue
-		}
-
->>>>>>> 5a6822c8
 		// send memTx
 		msg := &TxMessage{Tx: memTx.tx}
 		success := peer.Send(MempoolChannel, cdc.MustMarshalBinaryBare(msg))
